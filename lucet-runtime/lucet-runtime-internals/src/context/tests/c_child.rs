// The `__m128` is not defined to be FFI-compatible, so Rust doesn't
// like that we're `extern`ing the `Context`, which contains
// them. However the context is opaque on the C side, so this is okay.
#![allow(improper_ctypes)]

//! A port of the tests from `lib/lucet-runtime-c/test/context_suite.c`

use crate::context::{Context, ContextHandle};
use crate::val::Val;
use lazy_static::lazy_static;
use std::ffi::CStr;
use std::os::raw::{c_char, c_int, c_void};
use std::sync::Mutex;

lazy_static! {
    static ref TEST_GLOBAL_LOCK: Mutex<()> = Mutex::new(());
}

extern "C" {
    static mut parent_regs: *mut ContextHandle;
    static mut child_regs: *mut ContextHandle;
}

fn new_stack() -> Box<[u64]> {
    vec![0u64; 1024].into_boxed_slice()
}

macro_rules! test_body {
    ( $stack:ident, $body:block ) => {
        let _lock = TEST_GLOBAL_LOCK.lock().unwrap();
        reset_output();

        let mut $stack = new_stack();
        let parent = Box::into_raw(Box::new(ContextHandle::new()));

        unsafe {
            parent_regs = parent;
        }

        {
            $body
        }

        unsafe {
            Box::from_raw(parent_regs);
            Box::from_raw(child_regs);
        }
    };
}

macro_rules! init_and_swap {
    ( $stack:ident, $fn:ident, [ $( $args:expr ),* ] ) => {
        unsafe {
            let flag = AtomicBool::new(false);
            let child = Box::into_raw(Box::new(ContextHandle::create_and_init(
                &mut *$stack,
                parent_regs.as_mut().unwrap(),
<<<<<<< HEAD
                &flag,
                $fn as *const extern "C" fn(),
=======
                $fn as usize,
>>>>>>> eca48fb5
                &[$( $args ),*],
            ).unwrap()));

            child_regs = child;

            Context::swap(parent_regs.as_mut().unwrap(), child_regs.as_ref().unwrap());
        }
    }
}

#[test]
fn call_child() {
    test_body!(stack, {
        extern "C" {
            fn arg_printing_child();
        }

        let mut arg0_val: c_int = 123;
        let mut arg1_val: c_int = 456;
        let arg0 = Val::CPtr(&mut arg0_val as *mut c_int as *mut c_void);
        let arg1 = Val::CPtr(&mut arg1_val as *mut c_int as *mut c_void);

        init_and_swap!(stack, arg_printing_child, [arg0, arg1]);

        assert_eq!(
            "hello from the child! my args were 123 and 456\n",
            &get_output()
        );
    });
}

#[test]
#[allow(unused_assignments)]
fn call_child_twice() {
    test_body!(stack, {
        extern "C" {
            fn arg_printing_child();
        }

        let mut arg0_val: c_int = 123;
        let mut arg1_val: c_int = 456;
        let arg0 = Val::CPtr(&mut arg0_val as *mut c_int as *mut c_void);
        let arg1 = Val::CPtr(&mut arg1_val as *mut c_int as *mut c_void);

        init_and_swap!(stack, arg_printing_child, [arg0, arg1]);

        assert_eq!(
            "hello from the child! my args were 123 and 456\n",
            &get_output()
        );

        arg0_val = 9;
        arg1_val = 10;

        unsafe {
            Context::swap(parent_regs.as_mut().unwrap(), child_regs.as_ref().unwrap());
        }

        assert_eq!(
            "hello from the child! my args were 123 and 456\n\
             now they are 9 and 10\n",
            &get_output()
        );
    });
}

#[test]
fn call_child_setcontext() {
    test_body!(stack, {
        extern "C" {
            fn context_set_child();
        }

        init_and_swap!(stack, context_set_child, []);

        assert_eq!(
            "hello from the child! setting context to parent...\n",
            &get_output()
        );
    });
}

#[test]
fn call_child_setcontext_twice() {
    test_body!(stack, {
        extern "C" {
            fn context_set_child();
        }

        init_and_swap!(stack, context_set_child, []);

        assert_eq!(
            "hello from the child! setting context to parent...\n",
            &get_output()
        );

        init_and_swap!(stack, context_set_child, []);

        assert_eq!(
            "hello from the child! setting context to parent...\n\
             hello from the child! setting context to parent...\n",
            &get_output()
        );
    });
}

#[test]
fn call_returning_child() {
    test_body!(stack, {
        extern "C" {
            fn returning_child();
        }

        init_and_swap!(stack, returning_child, []);

        assert_eq!("hello from the child! returning...\n", &get_output());
    });
}

macro_rules! child_n_args {
    ( $fn:ident, $prefix:expr, $( $arg:expr ),* ) => {
        test_body!(stack, {
            extern "C" {
                fn $fn();
            }

            init_and_swap!(stack, $fn, [ $( Val::U64($arg) ),* ]);

            assert_eq!(
                concat!($prefix, $( " ", $arg ),* , "\n"),
                &get_output()
            );
        });
    }
}

#[test]
fn test_child_3_args() {
    child_n_args!(child_3_args, "the good three args boy", 10, 11, 12);
}

#[test]
fn test_child_4_args() {
    child_n_args!(child_4_args, "the large four args boy", 20, 21, 22, 23);
}

#[test]
fn test_child_5_args() {
    child_n_args!(child_5_args, "the big five args son", 30, 31, 32, 33, 34);
}

#[test]
fn test_child_6_args() {
    child_n_args!(
        child_6_args,
        "6 args, hahaha long boy",
        40,
        41,
        42,
        43,
        44,
        45
    );
}

#[test]
fn test_child_7_args() {
    child_n_args!(
        child_7_args,
        "7 args, hahaha long boy",
        50,
        51,
        52,
        53,
        54,
        55,
        56
    );
}

#[test]
fn test_child_8_args() {
    child_n_args!(
        child_8_args,
        "8 args, hahaha long boy",
        60,
        61,
        62,
        63,
        64,
        65,
        66,
        67
    );
}

#[test]
fn test_child_9_args() {
    child_n_args!(
        child_9_args,
        "9 args, hahaha long boy",
        70,
        71,
        72,
        73,
        74,
        75,
        76,
        77,
        78
    );
}

#[test]
fn test_child_10_args() {
    child_n_args!(
        child_10_args,
        "10 args, hahaha very long boy",
        80,
        81,
        82,
        83,
        84,
        85,
        86,
        87,
        88,
        89
    );
}

fn get_output() -> String {
    extern "C" {
        static output_string: c_char;
    }
    unsafe {
        CStr::from_ptr(&output_string as *const c_char)
            .to_string_lossy()
            .into_owned()
    }
}

fn reset_output() {
    extern "C" {
        fn reset_output();
    }
    unsafe {
        reset_output();
    }
}<|MERGE_RESOLUTION|>--- conflicted
+++ resolved
@@ -51,22 +51,18 @@
 macro_rules! init_and_swap {
     ( $stack:ident, $fn:ident, [ $( $args:expr ),* ] ) => {
         unsafe {
-            let flag = AtomicBool::new(false);
+            let flag = std::sync::atomic::AtomicBool::new(false);
             let child = Box::into_raw(Box::new(ContextHandle::create_and_init(
                 &mut *$stack,
                 parent_regs.as_mut().unwrap(),
-<<<<<<< HEAD
                 &flag,
-                $fn as *const extern "C" fn(),
-=======
                 $fn as usize,
->>>>>>> eca48fb5
                 &[$( $args ),*],
             ).unwrap()));
 
             child_regs = child;
 
-            Context::swap(parent_regs.as_mut().unwrap(), child_regs.as_ref().unwrap());
+            Context::swap(parent_regs.as_mut().unwrap(), child_regs.as_ref().unwrap(), &flag);
         }
     }
 }
@@ -115,8 +111,13 @@
         arg0_val = 9;
         arg1_val = 10;
 
+        let flag = std::sync::atomic::AtomicBool::new(false);
         unsafe {
-            Context::swap(parent_regs.as_mut().unwrap(), child_regs.as_ref().unwrap());
+            Context::swap(
+                parent_regs.as_mut().unwrap(),
+                child_regs.as_ref().unwrap(),
+                &flag,
+            );
         }
 
         assert_eq!(
