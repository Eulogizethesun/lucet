#![allow(non_camel_case_types)]

pub use self::lucet_result::*;
pub use self::lucet_val::*;

use crate::alloc::Limits;
use crate::error::Error;
use crate::instance::signals::SignalBehavior;
use libc::{c_int, c_void};
use num_derive::FromPrimitive;

#[macro_export]
macro_rules! assert_nonnull {
    ( $name:ident ) => {
        if $name.is_null() {
            return lucet_error::InvalidArgument;
        }
    };
}

/// Wrap up the management of `Arc`s that go across the FFI boundary.
///
/// Trait objects must be wrapped in two `Arc`s in order to yield a thin pointer.
#[macro_export]
macro_rules! with_ffi_arcs {
    ( [ $name:ident : dyn $ty:ident ], $body:block ) => {{
        assert_nonnull!($name);
        let $name = Arc::from_raw($name as *const Arc<dyn $ty>);
        let res = $body;
        Arc::into_raw($name);
        res
    }};
    ( [ $name:ident : $ty:ty ], $body:block ) => {{
        assert_nonnull!($name);
        let $name = Arc::from_raw($name as *const $ty);
        let res = $body;
        Arc::into_raw($name);
        res
    }};
    ( [ $name:ident : dyn $ty:ident, $($tail:tt)* ], $body:block ) => {{
        assert_nonnull!($name);
        let $name = Arc::from_raw($name as *const Arc<dyn $ty>);
        let rec = with_ffi_arcs!([$($tail)*], $body);
        Arc::into_raw($name);
        rec
    }};
    ( [ $name:ident : $ty:ty, $($tail:tt)* ], $body:block ) => {{
        assert_nonnull!($name);
        let $name = Arc::from_raw($name as *const $ty);
        let rec = with_ffi_arcs!([$($tail)*], $body);
        Arc::into_raw($name);
        rec
    }};
}

/// Marker type for the `vmctx` pointer argument.
///
/// This type should only be used with [`Vmctx::from_raw()`](struct.Vmctx.html#method.from_raw) or
/// the C API.
#[repr(C)]
pub struct lucet_vmctx {
    _unused: [u8; 0],
}

#[repr(C)]
#[derive(Clone, Copy, Debug, FromPrimitive)]
pub enum lucet_error {
    Ok,
    InvalidArgument,
    RegionFull,
    Module,
    LimitsExceeded,
    NoLinearMemory,
    SymbolNotFound,
    FuncNotFound,
    RuntimeFault,
    RuntimeTerminated,
    Dl,
    InstanceNotReturned,
    InstanceNotYielded,
    StartYielded,
    Internal,
    Unsupported,
}

impl From<Error> for lucet_error {
    fn from(e: Error) -> lucet_error {
        lucet_error::from(&e)
    }
}

impl From<&Error> for lucet_error {
    fn from(e: &Error) -> lucet_error {
        match e {
            Error::InvalidArgument(_) => lucet_error::InvalidArgument,
            Error::RegionFull(_) => lucet_error::RegionFull,
            Error::ModuleError(_) => lucet_error::Module,
            Error::LimitsExceeded(_) => lucet_error::LimitsExceeded,
            Error::NoLinearMemory(_) => lucet_error::NoLinearMemory,
            Error::SymbolNotFound(_) => lucet_error::SymbolNotFound,
            Error::FuncNotFound(_, _) => lucet_error::FuncNotFound,
            Error::RuntimeFault(_) => lucet_error::RuntimeFault,
            Error::RuntimeTerminated(_) => lucet_error::RuntimeTerminated,
            Error::DlError(_) => lucet_error::Dl,
            Error::InstanceNotReturned => lucet_error::InstanceNotReturned,
            Error::InstanceNotYielded => lucet_error::InstanceNotYielded,
            Error::StartYielded => lucet_error::StartYielded,
            Error::InternalError(_) => lucet_error::Internal,
            Error::Unsupported(_) => lucet_error::Unsupported,
        }
    }
}

#[repr(C)]
pub struct lucet_instance {
    _unused: [u8; 0],
}

#[repr(C)]
pub struct lucet_region {
    _unused: [u8; 0],
}

#[repr(C)]
pub struct lucet_dl_module {
    _unused: [u8; 0],
}

/// Runtime limits for the various memories that back a Lucet instance.
///
/// Each value is specified in bytes, and must be evenly divisible by the host page size (4K).
#[derive(Clone, Debug)]
#[repr(C)]
pub struct lucet_alloc_limits {
    /// Max size of the heap, which can be backed by real memory. (default 1M)
    pub heap_memory_size: u64,
    /// Size of total virtual memory. (default 8G)
    pub heap_address_space_size: u64,
    /// Size of the guest stack. (default 128K)
    pub stack_size: u64,
    /// Size of the globals region in bytes; each global uses 8 bytes. (default 4K)
    pub globals_size: u64,
}

impl From<Limits> for lucet_alloc_limits {
    fn from(limits: Limits) -> lucet_alloc_limits {
        (&limits).into()
    }
}

impl From<&Limits> for lucet_alloc_limits {
    fn from(limits: &Limits) -> lucet_alloc_limits {
        lucet_alloc_limits {
            heap_memory_size: limits.heap_memory_size as u64,
            heap_address_space_size: limits.heap_address_space_size as u64,
            stack_size: limits.stack_size as u64,
            globals_size: limits.globals_size as u64,
        }
    }
}

impl From<lucet_alloc_limits> for Limits {
    fn from(limits: lucet_alloc_limits) -> Limits {
        (&limits).into()
    }
}

impl From<&lucet_alloc_limits> for Limits {
    fn from(limits: &lucet_alloc_limits) -> Limits {
        Limits {
            heap_memory_size: limits.heap_memory_size as usize,
            heap_address_space_size: limits.heap_address_space_size as usize,
            stack_size: limits.stack_size as usize,
            globals_size: limits.globals_size as usize,
        }
    }
}

#[repr(C)]
#[derive(Clone, Copy, Debug)]
pub enum lucet_signal_behavior {
    Default,
    Continue,
    Terminate,
}

impl From<lucet_signal_behavior> for SignalBehavior {
    fn from(sb: lucet_signal_behavior) -> SignalBehavior {
        sb.into()
    }
}

impl From<&lucet_signal_behavior> for SignalBehavior {
    fn from(sb: &lucet_signal_behavior) -> SignalBehavior {
        match sb {
            lucet_signal_behavior::Default => SignalBehavior::Default,
            lucet_signal_behavior::Continue => SignalBehavior::Continue,
            lucet_signal_behavior::Terminate => SignalBehavior::Terminate,
        }
    }
}

pub type lucet_signal_handler = unsafe extern "C" fn(
    inst: *mut lucet_instance,
    trap: lucet_result::lucet_trapcode,
    signum: c_int,
    siginfo: *const libc::siginfo_t,
    context: *const c_void,
) -> lucet_signal_behavior;

pub type lucet_fatal_handler = unsafe extern "C" fn(inst: *mut lucet_instance);

pub struct CTerminationDetails {
    pub details: *mut c_void,
}

unsafe impl Send for CTerminationDetails {}
unsafe impl Sync for CTerminationDetails {}

pub struct CYieldedVal {
    pub val: *mut c_void,
}

unsafe impl Send for CYieldedVal {}
unsafe impl Sync for CYieldedVal {}

pub mod lucet_result {
    use super::lucet_error;
    use crate::c_api::{lucet_val, CTerminationDetails, CYieldedVal};
    use crate::error::Error;
    use crate::instance::{RunResult, TerminationDetails};
    use crate::module::{AddrDetails, TrapCode};
    use libc::{c_uchar, c_void};
    use num_derive::FromPrimitive;
    use std::ffi::CString;
    use std::ptr;

    impl From<Result<RunResult, Error>> for lucet_result {
        fn from(res: Result<RunResult, Error>) -> lucet_result {
            match res {
                Ok(RunResult::Returned(retval)) => lucet_result {
                    tag: lucet_result_tag::Returned,
                    val: lucet_result_val {
                        returned: retval.into(),
                    },
                },
<<<<<<< HEAD
                State::Running { .. } => lucet_state {
                    tag: lucet_state_tag::Running,
                    val: lucet_state_val { running: true },
=======
                Ok(RunResult::Yielded(val)) => lucet_result {
                    tag: lucet_result_tag::Yielded,
                    val: lucet_result_val {
                        yielded: lucet_yielded {
                            val: val
                                .downcast_ref()
                                .map(|CYieldedVal { val }| *val)
                                .unwrap_or(ptr::null_mut()),
                        },
                    },
>>>>>>> eca48fb5
                },
                // TODO: test this path; currently our C API tests don't include any faulting tests
                Err(Error::RuntimeFault(details)) => lucet_result {
                    tag: lucet_result_tag::Faulted,
                    val: lucet_result_val {
                        fault: lucet_runtime_faulted {
                            fatal: details.fatal,
                            trapcode: details.trapcode.into(),
                            rip_addr: details.rip_addr,
                            rip_addr_details: details.rip_addr_details.into(),
                        },
                    },
                },
                // TODO: test this path; currently our C API tests don't include any terminating tests
                Err(Error::RuntimeTerminated(details)) => lucet_result {
                    tag: lucet_result_tag::Terminated,
                    val: lucet_result_val {
                        terminated: match details {
                            TerminationDetails::Signal => lucet_terminated {
                                reason: lucet_terminated_reason::Signal,
                                provided: ptr::null_mut(),
                            },
                            TerminationDetails::CtxNotFound => lucet_terminated {
                                reason: lucet_terminated_reason::CtxNotFound,
                                provided: ptr::null_mut(),
                            },
                            TerminationDetails::YieldTypeMismatch => lucet_terminated {
                                reason: lucet_terminated_reason::YieldTypeMismatch,
                                provided: ptr::null_mut(),
                            },
                            TerminationDetails::BorrowError(_) => lucet_terminated {
                                reason: lucet_terminated_reason::BorrowError,
                                provided: ptr::null_mut(),
                            },
                            TerminationDetails::Provided(p) => lucet_terminated {
                                reason: lucet_terminated_reason::Provided,
                                provided: p
                                    .downcast_ref()
                                    .map(|CTerminationDetails { details }| *details)
                                    .unwrap_or(ptr::null_mut()),
                            },
                            TerminationDetails::Remote => lucet_terminated {
                                reason: lucet_terminated_reason::Remote,
                                provided: std::ptr::null_mut(),
                            },
                        },
                    },
                },
                Err(e) => lucet_result {
                    tag: lucet_result_tag::Errored,
                    val: lucet_result_val { errored: e.into() },
                },
            }
        }
    }

    #[repr(C)]
    #[derive(Clone, Copy)]
    pub struct lucet_result {
        pub tag: lucet_result_tag,
        pub val: lucet_result_val,
    }

    #[repr(C)]
    #[derive(Clone, Copy, Debug, FromPrimitive)]
    pub enum lucet_result_tag {
        Returned,
        Yielded,
        Faulted,
        Terminated,
        Errored,
    }

    #[repr(C)]
    #[derive(Clone, Copy)]
    pub union lucet_result_val {
        pub returned: lucet_val::lucet_untyped_retval,
        pub yielded: lucet_yielded,
        pub fault: lucet_runtime_faulted,
        pub terminated: lucet_terminated,
        pub errored: lucet_error,
    }

    #[repr(C)]
    #[derive(Clone, Copy)]
    pub struct lucet_terminated {
        pub reason: lucet_terminated_reason,
        pub provided: *mut c_void,
    }

    #[repr(C)]
    #[derive(Clone, Copy)]
    pub enum lucet_terminated_reason {
        Signal,
        CtxNotFound,
        YieldTypeMismatch,
        BorrowError,
        Provided,
        Remote,
    }

    #[repr(C)]
    #[derive(Clone, Copy)]
    pub struct lucet_yielded {
        pub val: *mut c_void,
    }

    #[repr(C)]
    #[derive(Clone, Copy)]
    pub struct lucet_runtime_faulted {
        pub fatal: bool,
        pub trapcode: lucet_trapcode,
        pub rip_addr: libc::uintptr_t,
        pub rip_addr_details: lucet_module_addr_details,
    }

    #[repr(C)]
    #[derive(Clone, Copy, Debug)]
    pub enum lucet_trapcode {
        StackOverflow,
        HeapOutOfBounds,
        OutOfBounds,
        IndirectCallToNull,
        BadSignature,
        IntegerOverflow,
        IntegerDivByZero,
        BadConversionToInteger,
        Interrupt,
        TableOutOfBounds,
        Unreachable,
        Unknown,
    }

    impl From<Option<TrapCode>> for lucet_trapcode {
        fn from(ty: Option<TrapCode>) -> lucet_trapcode {
            (&ty).into()
        }
    }

    impl From<&Option<TrapCode>> for lucet_trapcode {
        fn from(ty: &Option<TrapCode>) -> lucet_trapcode {
            if let Some(ty) = ty {
                match ty {
                    TrapCode::StackOverflow => lucet_trapcode::StackOverflow,
                    TrapCode::HeapOutOfBounds => lucet_trapcode::HeapOutOfBounds,
                    TrapCode::OutOfBounds => lucet_trapcode::OutOfBounds,
                    TrapCode::IndirectCallToNull => lucet_trapcode::IndirectCallToNull,
                    TrapCode::BadSignature => lucet_trapcode::BadSignature,
                    TrapCode::IntegerOverflow => lucet_trapcode::IntegerOverflow,
                    TrapCode::IntegerDivByZero => lucet_trapcode::IntegerDivByZero,
                    TrapCode::BadConversionToInteger => lucet_trapcode::BadConversionToInteger,
                    TrapCode::Interrupt => lucet_trapcode::Interrupt,
                    TrapCode::TableOutOfBounds => lucet_trapcode::TableOutOfBounds,
                    TrapCode::Unreachable => lucet_trapcode::Unreachable,
                }
            } else {
                lucet_trapcode::Unknown
            }
        }
    }

    const ADDR_DETAILS_NAME_LEN: usize = 256;

    /// Half a kilobyte is too substantial for `Copy`, but we must have it because [unions with
    /// non-`Copy` fields are unstable](https://github.com/rust-lang/rust/issues/32836).
    #[repr(C)]
    #[derive(Clone, Copy)]
    pub struct lucet_module_addr_details {
        pub module_code_resolvable: bool,
        pub in_module_code: bool,
        pub file_name: [c_uchar; ADDR_DETAILS_NAME_LEN],
        pub sym_name: [c_uchar; ADDR_DETAILS_NAME_LEN],
    }

    impl Default for lucet_module_addr_details {
        fn default() -> Self {
            lucet_module_addr_details {
                module_code_resolvable: false,
                in_module_code: false,
                file_name: [0; ADDR_DETAILS_NAME_LEN],
                sym_name: [0; ADDR_DETAILS_NAME_LEN],
            }
        }
    }

    impl From<Option<AddrDetails>> for lucet_module_addr_details {
        fn from(details: Option<AddrDetails>) -> Self {
            /// Convert a string into C-compatible bytes, truncate it to length
            /// `ADDR_DETAILS_NAME_LEN`, and make sure it has a trailing nul.
            fn trunc_c_str_bytes(s: &str) -> Vec<u8> {
                let s = CString::new(s);
                let mut bytes = s.ok().map(|s| s.into_bytes_with_nul()).unwrap_or(vec![0]);
                bytes.truncate(ADDR_DETAILS_NAME_LEN);
                // we always have at least the 0, so this `last` can be unwrapped
                *bytes.last_mut().unwrap() = 0;
                bytes
            }

            let mut ret = details
                .as_ref()
                .map(|details| lucet_module_addr_details {
                    module_code_resolvable: true,
                    in_module_code: details.in_module_code,
                    file_name: [0; ADDR_DETAILS_NAME_LEN],
                    sym_name: [0; ADDR_DETAILS_NAME_LEN],
                })
                .unwrap_or_default();

            // get truncated C-compatible bytes for each string, or "\0" if they're not present
            let file_name_bytes = details
                .as_ref()
                .and_then(|details| details.file_name.as_ref().map(|s| trunc_c_str_bytes(s)))
                .unwrap_or_else(|| vec![0]);
            let sym_name_bytes = details
                .and_then(|details| details.sym_name.as_ref().map(|s| trunc_c_str_bytes(s)))
                .unwrap_or_else(|| vec![0]);

            // copy the bytes into the array, making sure to copy only as many as are in the string
            ret.file_name[0..file_name_bytes.len()].copy_from_slice(file_name_bytes.as_slice());
            ret.sym_name[0..sym_name_bytes.len()].copy_from_slice(sym_name_bytes.as_slice());

            ret
        }
    }
}

pub mod lucet_val {
    use crate::val::{UntypedRetVal, UntypedRetValInternal, Val};
    use libc::{c_char, c_void};

    // Note on the value associated with each type: the most significant bits represent the "class"
    // of the type (1: a C pointer, 2: something unsigned that fits in 64 bits, 3: something signed
    // that fits in 64 bits, 4: f32, 5: f64). The remain bits can be anything as long as it is
    // unique.
    #[repr(C)]
    #[derive(Clone, Copy, Debug)]
    pub enum lucet_val_type {
        C_Ptr,    // = (1 << 16) | 0x0100,
        GuestPtr, // = (2 << 16) | 0x0101,
        U8,       // = (2 << 16) | 0x0201,
        U16,      // = (2 << 16) | 0x0202,
        U32,      // = (2 << 16) | 0x0203,
        U64,      // = (2 << 16) | 0x0204,
        I8,       // = (3 << 16) | 0x0300,
        I16,      // = (3 << 16) | 0x0301,
        I32,      // = (3 << 16) | 0x0302,
        I64,      // = (3 << 16) | 0x0303,
        USize,    // = (2 << 16) | 0x0400,
        ISize,    // = (3 << 16) | 0x0401,
        Bool,     // = (2 << 16) | 0x0700,
        F32,      // = (4 << 16) | 0x0800,
        F64,      // = (5 << 16) | 0x0801,
    }

    #[repr(C)]
    #[derive(Clone, Copy)]
    pub union lucet_val_inner_val {
        as_c_ptr: *mut c_void, // (1 << 16)
        as_u64: u64,           // (2 << 16)
        as_i64: i64,           // (3 << 16)
        as_f32: f32,           // (4 << 16)
        as_f64: f64,           // (5 << 16)
    }

    #[repr(C)]
    #[derive(Clone, Copy)]
    pub struct lucet_val {
        ty: lucet_val_type,
        inner_val: lucet_val_inner_val,
    }

    impl From<lucet_val> for Val {
        fn from(val: lucet_val) -> Val {
            (&val).into()
        }
    }

    impl From<&lucet_val> for Val {
        fn from(val: &lucet_val) -> Val {
            match val.ty {
                lucet_val_type::C_Ptr => Val::CPtr(unsafe { val.inner_val.as_u64 } as _),
                lucet_val_type::GuestPtr => Val::GuestPtr(unsafe { val.inner_val.as_u64 } as _),
                lucet_val_type::U8 => Val::U8(unsafe { val.inner_val.as_u64 } as _),
                lucet_val_type::U16 => Val::U16(unsafe { val.inner_val.as_u64 } as _),
                lucet_val_type::U32 => Val::U32(unsafe { val.inner_val.as_u64 } as _),
                lucet_val_type::U64 => Val::U64(unsafe { val.inner_val.as_u64 } as _),
                lucet_val_type::I8 => Val::I16(unsafe { val.inner_val.as_i64 } as _),
                lucet_val_type::I16 => Val::I32(unsafe { val.inner_val.as_i64 } as _),
                lucet_val_type::I32 => Val::I32(unsafe { val.inner_val.as_i64 } as _),
                lucet_val_type::I64 => Val::I64(unsafe { val.inner_val.as_i64 } as _),
                lucet_val_type::USize => Val::USize(unsafe { val.inner_val.as_u64 } as _),
                lucet_val_type::ISize => Val::ISize(unsafe { val.inner_val.as_i64 } as _),
                lucet_val_type::Bool => Val::Bool(unsafe { val.inner_val.as_u64 } != 0),
                lucet_val_type::F32 => Val::F32(unsafe { val.inner_val.as_f32 } as _),
                lucet_val_type::F64 => Val::F64(unsafe { val.inner_val.as_f64 } as _),
            }
        }
    }

    impl From<Val> for lucet_val {
        fn from(val: Val) -> Self {
            (&val).into()
        }
    }

    impl From<&Val> for lucet_val {
        fn from(val: &Val) -> Self {
            match val {
                Val::CPtr(a) => lucet_val {
                    ty: lucet_val_type::C_Ptr,
                    inner_val: lucet_val_inner_val { as_u64: *a as _ },
                },
                Val::GuestPtr(a) => lucet_val {
                    ty: lucet_val_type::GuestPtr,
                    inner_val: lucet_val_inner_val { as_u64: *a as _ },
                },
                Val::U8(a) => lucet_val {
                    ty: lucet_val_type::U8,
                    inner_val: lucet_val_inner_val { as_u64: *a as _ },
                },
                Val::U16(a) => lucet_val {
                    ty: lucet_val_type::U16,
                    inner_val: lucet_val_inner_val { as_u64: *a as _ },
                },
                Val::U32(a) => lucet_val {
                    ty: lucet_val_type::U32,
                    inner_val: lucet_val_inner_val { as_u64: *a as _ },
                },
                Val::U64(a) => lucet_val {
                    ty: lucet_val_type::U64,
                    inner_val: lucet_val_inner_val { as_u64: *a as _ },
                },
                Val::I8(a) => lucet_val {
                    ty: lucet_val_type::I8,
                    inner_val: lucet_val_inner_val { as_i64: *a as _ },
                },
                Val::I16(a) => lucet_val {
                    ty: lucet_val_type::I16,
                    inner_val: lucet_val_inner_val { as_i64: *a as _ },
                },
                Val::I32(a) => lucet_val {
                    ty: lucet_val_type::I32,
                    inner_val: lucet_val_inner_val { as_i64: *a as _ },
                },
                Val::I64(a) => lucet_val {
                    ty: lucet_val_type::I64,
                    inner_val: lucet_val_inner_val { as_i64: *a as _ },
                },
                Val::USize(a) => lucet_val {
                    ty: lucet_val_type::USize,
                    inner_val: lucet_val_inner_val { as_u64: *a as _ },
                },
                Val::ISize(a) => lucet_val {
                    ty: lucet_val_type::ISize,
                    inner_val: lucet_val_inner_val { as_i64: *a as _ },
                },
                Val::Bool(a) => lucet_val {
                    ty: lucet_val_type::Bool,
                    inner_val: lucet_val_inner_val { as_u64: *a as _ },
                },
                Val::F32(a) => lucet_val {
                    ty: lucet_val_type::F32,
                    inner_val: lucet_val_inner_val { as_f32: *a as _ },
                },
                Val::F64(a) => lucet_val {
                    ty: lucet_val_type::F64,
                    inner_val: lucet_val_inner_val { as_f64: *a as _ },
                },
            }
        }
    }

    #[repr(C)]
    #[derive(Clone, Copy, Debug)]
    pub struct lucet_untyped_retval {
        pub fp: [c_char; 16],
        pub gp: [c_char; 8],
    }

    #[repr(C)]
    #[derive(Clone, Copy)]
    pub union lucet_retval_gp {
        pub as_untyped: [c_char; 8],
        pub as_c_ptr: *mut c_void,
        pub as_u64: u64,
        pub as_i64: i64,
    }

    impl From<UntypedRetVal> for lucet_untyped_retval {
        fn from(retval: UntypedRetVal) -> lucet_untyped_retval {
            let mut v = lucet_untyped_retval {
                fp: [0; 16],
                gp: [0; 8],
            };
            unsafe {
                core::arch::x86_64::_mm_storeu_ps(
                    v.fp.as_mut().as_mut_ptr() as *mut f32,
                    retval.fp(),
                );
                *(v.gp.as_mut().as_mut_ptr() as *mut u64) = retval.gp();
            }
            v
        }
    }
}<|MERGE_RESOLUTION|>--- conflicted
+++ resolved
@@ -244,11 +244,6 @@
                         returned: retval.into(),
                     },
                 },
-<<<<<<< HEAD
-                State::Running { .. } => lucet_state {
-                    tag: lucet_state_tag::Running,
-                    val: lucet_state_val { running: true },
-=======
                 Ok(RunResult::Yielded(val)) => lucet_result {
                     tag: lucet_result_tag::Yielded,
                     val: lucet_result_val {
@@ -259,7 +254,6 @@
                                 .unwrap_or(ptr::null_mut()),
                         },
                     },
->>>>>>> eca48fb5
                 },
                 // TODO: test this path; currently our C API tests don't include any faulting tests
                 Err(Error::RuntimeFault(details)) => lucet_result {
