### Unreleased

- Added `install_lucet_signal_handler()` and `remove_lucet_signal_handler()`, along with `Instance::ensure_signal_handler_installed()` and `Instance::ensure_sigstack_installed()` options to control the automatic installation and removal of signal handlers and alternate signal stacks. The default behaviors have not changed.

- Added `Instance::run_start()` to the public API, which runs the [Wasm start function][start-function] if it is present in that instance's Wasm module. It does nothing if there is no start function.

  Creating or resetting an instance no longer implicitly runs the start function. Embedders must ensure that `run_start()` is called before calling any other exported functions. `Instance::run()` will now return `Err(Error::InstanceNeedsStart)` if the start function is present but hasn't been run since the instance was created or reset.

<<<<<<< HEAD
[start-function]: https://webassembly.github.io/spec/core/syntax/modules.html#syntax-start
=======
- Encoded the [Wasm start function][start-function] in Lucet module metadata, rather than as a specially-named symbol in the shared object. This reduces contention from `dlsym` operations when multiple threads run Lucet instances concurrently.

- Upgraded the `libloading` dependency, allowing for more specific error messages from dynamic loading operations.
>>>>>>> 77baa28b

- Corrected a race condition where a `KillSwitch` fired while lucet-runtime is handling a guest fault could result in a SIGALRM or panic in the Lucet embedder.

- Converted the `&mut Vmctx` argument to hostcalls into `&Vmctx`. Additionally, all `Vmctx` methods now take `&self`, where some methods such as `yield` previously took `&mut self`. These methods still require that no other outstanding borrows (such as the heap view) are held across them, but that property is checked dynamically rather than at compile time.

### 0.6.1 (2020-02-18)

- Added metadata to compiled modules that record whether instruction counting instrumentation is present.

- Made `lucetc` more flexible in its interpretation of the `LD` environment variable. It now accepts a space-separated set of tokens; the first token specifies the program to invoke, and the remaining tokens specifying arguments to be passed to that program. Thanks, @froydnj!

- Added public `LucetcOpt` methods to configure the `canonicalize_nans` setting. Thanks, @roman-kashitsyn!

- Fixed `lucet-runtime`'s use of CPUID to not look for extended features unless required by the module being loaded, avoiding a failure on older CPUs where that CPUID leaf is not present. Thanks, @shravanrn!

### 0.6.0 (2020-02-05)

- Added `free_slots()`, `used_slots()`, and `capacity()` methods to the `Region` trait.

- Added a check to ensure the `Limits` signal stack size is at least `MINSIGSTKSZ`, and increased the default signal stack size on macOS debug builds to fit this constraint.

- Added an option to canonicalize NaNs to the `lucetc` API. Thanks, @DavidM-D!

- Restored some of the verbosity of pretty-printed errors in `lucetc` and `lucet-validate`, with more on the way.

- Fixed OS detection for LDFLAGS on macOS. Thanks, @roman-kashitsyn!

### 0.5.1 (2020-01-24)

- Fixed a memory corruption bug that could arise in certain runtime configurations. ([PR](https://github.com/bytecodealliance/lucet/pull/401)) ([RustSec advisory](https://rustsec.org/advisories/RUSTSEC-2020-0004.html))

### 0.5.0 (2020-01-24)

- Lucet officially became a project of the [Bytecode Alliance](https://bytecodealliance.org/) 🎉.

- Integrated `wasi-common` as the underlying implementation for WASI in `lucet-wasi`.

- Updated to Cranelift to version 0.51.0.

- Fixed a soundness bug by changing the types of the `Vmctx::yield*()` methods to require exclusive `&mut self` access to the `Vmctx`. This prevents resources like embedder contexts or heap views
  from living across yield points, which is important for safety since the host can modify the data underlying those resources while the instance is suspended.

- Added the `#[lucet_hostcall]` attribute to replace `lucet_hostcalls!`, which is now deprecated.

- Added the ability to specify an alignment for the base of a `MmapRegion`-backed instance's heap. Thanks, @shravanrn!

- Added a `--target` option to `lucetc` to allow cross-compilation to other architectures than the host's. Thanks, @froydnj!

- Changed the Cargo dependencies between Lucet crates to be exact (e.g., `"=0.5.0"` rather than `"0.5.0"`) rather than allowing semver differences.

- Fixed the `KillSwitch` type not being exported from the public API, despite being usable via `Instance::kill_switch()`.

- Improved the formatting of error messages.

- Ensured the `lucet-wasi` executable properly links in the exported symbols from `lucet-runtime`.

### 0.4.3 (2020-01-24)

- Backported the fix for a memory corruption bug that could arise in certain runtime configurations. ([PR](https://github.com/bytecodealliance/lucet/pull/401)) ([RustSec advisory](https://rustsec.org/advisories/RUSTSEC-2020-0004.html))<|MERGE_RESOLUTION|>--- conflicted
+++ resolved
@@ -6,17 +6,15 @@
 
   Creating or resetting an instance no longer implicitly runs the start function. Embedders must ensure that `run_start()` is called before calling any other exported functions. `Instance::run()` will now return `Err(Error::InstanceNeedsStart)` if the start function is present but hasn't been run since the instance was created or reset.
 
-<<<<<<< HEAD
-[start-function]: https://webassembly.github.io/spec/core/syntax/modules.html#syntax-start
-=======
 - Encoded the [Wasm start function][start-function] in Lucet module metadata, rather than as a specially-named symbol in the shared object. This reduces contention from `dlsym` operations when multiple threads run Lucet instances concurrently.
 
 - Upgraded the `libloading` dependency, allowing for more specific error messages from dynamic loading operations.
->>>>>>> 77baa28b
 
 - Corrected a race condition where a `KillSwitch` fired while lucet-runtime is handling a guest fault could result in a SIGALRM or panic in the Lucet embedder.
 
 - Converted the `&mut Vmctx` argument to hostcalls into `&Vmctx`. Additionally, all `Vmctx` methods now take `&self`, where some methods such as `yield` previously took `&mut self`. These methods still require that no other outstanding borrows (such as the heap view) are held across them, but that property is checked dynamically rather than at compile time.
+
+[start-function]: https://webassembly.github.io/spec/core/syntax/modules.html#syntax-start
 
 ### 0.6.1 (2020-02-18)
 
